--- conflicted
+++ resolved
@@ -12,16 +12,6 @@
 
 """
 __all__ = [ 'TypeEngine', 'TypeDecorator', 'AbstractType', 'UserDefinedType',
-<<<<<<< HEAD
-            'INT', 'CHAR', 'VARCHAR', 'NCHAR', 'NVARCHAR','TEXT', 'Text', 'FLOAT',
-            'NUMERIC', 'DECIMAL', 'TIMESTAMP', 'DATETIME', 'CLOB', 'NCLOB', 'BLOB',
-            'BOOLEAN', 'SMALLINT', 'INTEGER','DATE', 'TIME',
-            'String', 'Integer', 'SmallInteger',
-            'Numeric', 'Float', 'DateTime', 'Date', 'Time', 'Binary',
-            'Boolean', 'Unicode', 'MutableType', 'Concatenable', 'UnicodeText', 'PickleType', 'Interval',
-            'type_map'
-            ]
-=======
             'INT', 'CHAR', 'VARCHAR', 'NCHAR', 'NVARCHAR','TEXT', 'Text',
             'FLOAT', 'NUMERIC', 'DECIMAL', 'TIMESTAMP', 'DATETIME', 'CLOB',
             'BLOB', 'BOOLEAN', 'SMALLINT', 'INTEGER', 'DATE', 'TIME',
@@ -29,7 +19,6 @@
             'Float', 'DateTime', 'Date', 'Time', 'LargeBinary', 'Binary',
             'Boolean', 'Unicode', 'MutableType', 'Concatenable',
             'UnicodeText','PickleType', 'Interval', 'type_map', 'Enum' ]
->>>>>>> a967dffb
 
 import inspect
 import datetime as dt
@@ -42,32 +31,17 @@
 schema.types = expression.sqltypes =sys.modules['sqlalchemy.types']
 from sqlalchemy.util import pickle
 from sqlalchemy.sql.visitors import Visitable
-<<<<<<< HEAD
-import sqlalchemy.util as util
-NoneType = type(None)
-if util.jython:
-    import array
-    
-class AbstractType(Visitable):
-=======
 from sqlalchemy import util
 from sqlalchemy import processors
 import collections
 default = util.importlater("sqlalchemy.engine", "default")
->>>>>>> a967dffb
 
 NoneType = type(None)
 if util.jython:
     import array
 
-<<<<<<< HEAD
-    def compile(self, dialect):
-        return dialect.type_compiler.process(self)
-        
-=======
 class AbstractType(Visitable):
     
->>>>>>> a967dffb
     def copy_value(self, value):
         return value
 
@@ -192,31 +166,18 @@
 
 class TypeEngine(AbstractType):
     """Base for built-in types."""
-<<<<<<< HEAD
-=======
 
     @util.memoized_property
     def _impl_dict(self):
         return {}
->>>>>>> a967dffb
-
-    @util.memoized_property
-    def _impl_dict(self):
-        return {}
-        
+
     def dialect_impl(self, dialect, **kwargs):
         key = dialect.__class__, dialect.server_version_info
         try:
-<<<<<<< HEAD
-            return self._impl_dict[dialect.__class__]
-        except KeyError:
-            return self._impl_dict.setdefault(dialect.__class__, dialect.__class__.type_descriptor(self))
-=======
             return self._impl_dict[key]
         except KeyError:
             return self._impl_dict.setdefault(key,
                     dialect.type_descriptor(self))
->>>>>>> a967dffb
 
     def __getstate__(self):
         d = self.__dict__.copy()
@@ -252,18 +213,6 @@
 
 class UserDefinedType(TypeEngine):
     """Base for user defined types.
-<<<<<<< HEAD
-    
-    This should be the base of new types.  Note that
-    for most cases, :class:`TypeDecorator` is probably
-    more appropriate.
-
-      import sqlalchemy.types as types
-
-      class MyType(types.UserDefinedType):
-          def __init__(self, precision = 8):
-              self.precision = precision
-=======
 
     This should be the base of new types.  Note that
     for most cases, :class:`TypeDecorator` is probably
@@ -314,31 +263,7 @@
         
         """
         return op
->>>>>>> a967dffb
-
-          def get_col_spec(self):
-              return "MYTYPE(%s)" % self.precision
-
-          def bind_processor(self, dialect):
-              def process(value):
-                  return value
-              return process
-
-          def result_processor(self, dialect):
-              def process(value):
-                  return value
-              return process
-
-    Once the type is made, it's immediately usable::
-
-      table = Table('foo', meta,
-          Column('id', Integer, primary_key=True),
-          Column('data', MyType(16))
-          )
-
-    """
-    __visit_name__ = "user_defined"
-    
+
 class TypeDecorator(AbstractType):
     """Allows the creation of types which add additional functionality
     to an existing type.
@@ -421,35 +346,6 @@
     """
 
     __visit_name__ = "type_decorator"
-<<<<<<< HEAD
-    
-    def __init__(self, *args, **kwargs):
-        if not hasattr(self.__class__, 'impl'):
-            raise AssertionError("TypeDecorator implementations require a class-level "
-                        "variable 'impl' which refers to the class of type being decorated")
-        self.impl = self.__class__.impl(*args, **kwargs)
-
-    def dialect_impl(self, dialect):
-        try:
-            return self._impl_dict[dialect.__class__]
-        except AttributeError:
-            self._impl_dict = {}
-        except KeyError:
-            pass
-
-        # adapt the TypeDecorator first, in 
-        # the case that the dialect maps the TD
-        # to one of its native types (i.e. PGInterval)
-        adapted = dialect.__class__.type_descriptor(self)
-        if adapted is not self:
-            self._impl_dict[dialect] = adapted
-            return adapted
-        
-        # otherwise adapt the impl type, link
-        # to a copy of this TypeDecorator and return
-        # that.
-        typedesc = self.load_dialect_impl(dialect)
-=======
 
     def __init__(self, *args, **kwargs):
         if not hasattr(self.__class__, 'impl'):
@@ -479,7 +375,6 @@
         # to a copy of this TypeDecorator and return
         # that.
         typedesc = self.load_dialect_impl(dialect).dialect_impl(dialect)
->>>>>>> a967dffb
         tt = self.copy()
         if not isinstance(tt, self.__class__):
             raise AssertionError('Type object %s does not properly '
@@ -490,26 +385,6 @@
         self._impl_dict[key] = tt
         return tt
 
-<<<<<<< HEAD
-    def type_engine(self, dialect):
-        impl = self.dialect_impl(dialect)
-        if not isinstance(impl, TypeDecorator):
-            return impl
-        else:
-            return impl.impl
-
-    def load_dialect_impl(self, dialect):
-        """Loads the dialect-specific implementation of this type.
-
-        by default calls dialect.type_descriptor(self.impl), but
-        can be overridden to provide different behavior.
-        
-        """
-        if isinstance(self.impl, TypeDecorator):
-            return self.impl.dialect_impl(dialect)
-        else:
-            return dialect.__class__.type_descriptor(self.impl)
-=======
     @util.memoized_property
     def _impl_dict(self):
         return {}
@@ -538,7 +413,6 @@
 
         """
         return self.impl
->>>>>>> a967dffb
 
     def __getattr__(self, key):
         """Proxy all other undefined accessors to the underlying
@@ -776,15 +650,12 @@
 
     """
     __visit_name__ = 'null'
-<<<<<<< HEAD
-=======
 
     def _adapt_expression(self, op, othertype):
         if isinstance(othertype, NullType) or not operators.is_commutative(op):
             return op, self
         else:
             return othertype._adapt_expression(op, self)
->>>>>>> a967dffb
 
 NullTypeEngine = NullType
 
@@ -833,16 +704,11 @@
     """
 
     __visit_name__ = 'string'
-<<<<<<< HEAD
-    
-    def __init__(self, length=None, convert_unicode=False, assert_unicode=None):
-=======
 
     def __init__(self, length=None, convert_unicode=False, 
                         assert_unicode=None, unicode_error=None,
                         _warn_on_bytestring=False
                         ):
->>>>>>> a967dffb
         """
         Create a string-holding type.
 
@@ -918,45 +784,6 @@
         
     def adapt(self, impltype):
         return impltype(
-<<<<<<< HEAD
-                    length=self.length, 
-                    convert_unicode=self.convert_unicode, 
-                    assert_unicode=self.assert_unicode)
-
-    def bind_processor(self, dialect):
-        if self.convert_unicode or dialect.convert_unicode:
-            if self.assert_unicode is None:
-                assert_unicode = dialect.assert_unicode
-            else:
-                assert_unicode = self.assert_unicode
-            
-            if dialect.supports_unicode_binds and assert_unicode:
-                def process(value):
-                    if not isinstance(value, (unicode, NoneType)):
-                        if assert_unicode == 'warn':
-                            util.warn("Unicode type received non-unicode bind "
-                                      "param value %r" % value)
-                            return value
-                        else:
-                            raise exc.InvalidRequestError("Unicode type received non-unicode bind param value %r" % value)
-                    else:
-                        return value
-            elif dialect.supports_unicode_binds:
-                return None
-            else:
-                def process(value):
-                    if isinstance(value, unicode):
-                        return value.encode(dialect.encoding)
-                    elif assert_unicode and not isinstance(value, (unicode, NoneType)):
-                        if assert_unicode == 'warn':
-                            util.warn("Unicode type received non-unicode bind "
-                                      "param value %r" % value)
-                            return value
-                        else:
-                            raise exc.InvalidRequestError("Unicode type received non-unicode bind param value %r" % value)
-                    else:
-                        return value
-=======
                     length=self.length,
                     convert_unicode=self.convert_unicode,
                     unicode_error=self.unicode_error,
@@ -989,7 +816,6 @@
                         util.warn("Unicode type received non-unicode bind "
                                   "param value")
                     return value
->>>>>>> a967dffb
             return process
         else:
             return None
@@ -1093,20 +919,13 @@
 
 class UnicodeText(Text):
     """An unbounded-length Unicode string.
-<<<<<<< HEAD
-    
+
     See :class:`Unicode` for details on the unicode
     behavior of this object.
-    
-=======
-
-    See :class:`Unicode` for details on the unicode
-    behavior of this object.
 
     Like ``Unicode``, usage the ``UnicodeText`` type implies a 
     unicode-capable type being used on the backend, such as NCLOB.
 
->>>>>>> a967dffb
     """
 
     __visit_name__ = 'unicode_text'
@@ -1130,15 +949,9 @@
 
 class Integer(_DateAffinity, TypeEngine):
     """A type for ``int`` integers."""
-<<<<<<< HEAD
-    
+
     __visit_name__ = 'integer'
-    
-=======
-
-    __visit_name__ = 'integer'
-
->>>>>>> a967dffb
+
     def get_dbapi_type(self, dbapi):
         return dbapi.NUMBER
     
@@ -1203,11 +1016,7 @@
     """
 
     __visit_name__ = 'numeric'
-<<<<<<< HEAD
-    
-=======
-
->>>>>>> a967dffb
+
     def __init__(self, precision=None, scale=None, asdecimal=True):
         """
         Construct a Numeric.
@@ -1324,11 +1133,6 @@
 
     __visit_name__ = 'float'
 
-<<<<<<< HEAD
-    __visit_name__ = 'float'
-    
-=======
->>>>>>> a967dffb
     def __init__(self, precision=None, asdecimal=False, **kwargs):
         """
         Construct a Float.
@@ -1387,15 +1191,9 @@
     converted back to datetime objects when rows are returned.
 
     """
-<<<<<<< HEAD
-    
+
     __visit_name__ = 'datetime'
-    
-=======
-
-    __visit_name__ = 'datetime'
-
->>>>>>> a967dffb
+
     def __init__(self, timezone=False):
         self.timezone = timezone
 
@@ -1422,11 +1220,7 @@
     """A type for ``datetime.date()`` objects."""
 
     __visit_name__ = 'date'
-<<<<<<< HEAD
-    
-=======
-
->>>>>>> a967dffb
+
     def get_dbapi_type(self, dbapi):
         return dbapi.DATETIME
 
@@ -1485,8 +1279,6 @@
 
 class _Binary(TypeEngine):
     """Define base behavior for binary types."""
-
-    __visit_name__ = 'binary'
 
     def __init__(self, length=None):
         self.length = length
@@ -1814,19 +1606,6 @@
     def result_processor(self, dialect, coltype):
         impl_processor = self.impl.result_processor(dialect, coltype)
         loads = self.pickler.loads
-<<<<<<< HEAD
-        if value is None:
-            return None
-        # Py3K
-        #return loads(value)
-        # Py2K
-        if util.jython and isinstance(value, array.ArrayType):
-            value = value.tostring()
-        else:
-            value = str(value)
-        return loads(value)
-        # end Py2K
-=======
         if impl_processor:
             def process(value):
                 value = impl_processor(value)
@@ -1839,7 +1618,6 @@
                     return None
                 return loads(value)
         return process
->>>>>>> a967dffb
 
     def copy_value(self, value):
         if self.mutable:
@@ -1874,8 +1652,6 @@
     """
 
     __visit_name__ = 'boolean'
-<<<<<<< HEAD
-=======
 
     def __init__(self, create_constraint=True, name=None):
         """Construct a Boolean.
@@ -1917,7 +1693,6 @@
             return None
         else:
             return processors.int_to_boolean
->>>>>>> a967dffb
 
 class Interval(_DateAffinity, TypeDecorator):
     """A type for ``datetime.timedelta()`` objects.
@@ -1937,18 +1712,6 @@
     """
 
     impl = DateTime
-<<<<<<< HEAD
-
-    def process_bind_param(self, value, dialect):
-        if value is None:
-            return None
-        return dt.datetime.utcfromtimestamp(0) + value
-
-    def process_result_value(self, value, dialect):
-        if value is None:
-            return None
-        return value - dt.datetime.utcfromtimestamp(0)
-=======
     epoch = dt.datetime.utcfromtimestamp(0)
 
     def __init__(self, native=True, 
@@ -2044,7 +1807,6 @@
     def _coerce_compared_value(self, op, value):
         return self.impl._coerce_compared_value(op, value)
 
->>>>>>> a967dffb
 
 class FLOAT(Float):
     """The SQL FLOAT type."""
@@ -2061,13 +1823,8 @@
     """The SQL DECIMAL type."""
 
     __visit_name__ = 'DECIMAL'
-<<<<<<< HEAD
-
-
-=======
-
-
->>>>>>> a967dffb
+
+
 class INTEGER(Integer):
     """The SQL INT or INTEGER type."""
 
@@ -2110,26 +1867,15 @@
     """The SQL TIME type."""
 
     __visit_name__ = 'TIME'
-<<<<<<< HEAD
 
 class TEXT(Text):
     """The SQL TEXT type."""
-    
-=======
-
-class TEXT(Text):
-    """The SQL TEXT type."""
-
->>>>>>> a967dffb
+
     __visit_name__ = 'TEXT'
 
 class CLOB(Text):
     """The CLOB type.
-<<<<<<< HEAD
-    
-=======
-
->>>>>>> a967dffb
+
     This type is found in Oracle and Informix.
     """
 
@@ -2155,10 +1901,6 @@
     """The SQL NCHAR type."""
 
     __visit_name__ = 'NCHAR'
-<<<<<<< HEAD
-
-=======
->>>>>>> a967dffb
 
 
 class BLOB(LargeBinary):
@@ -2166,8 +1908,6 @@
 
     __visit_name__ = 'BLOB'
 
-<<<<<<< HEAD
-=======
 class BINARY(_Binary):
     """The SQL BINARY type."""
 
@@ -2178,7 +1918,6 @@
 
     __visit_name__ = 'VARBINARY'
 
->>>>>>> a967dffb
 
 class BOOLEAN(Boolean):
     """The SQL BOOLEAN type."""
@@ -2195,21 +1934,6 @@
 # in 0.7, see [ticket:1870]. 
 
 type_map = {
-<<<<<<< HEAD
-    str: String,
-    # Py2K
-    unicode : String,
-    # end Py2K
-    int : Integer,
-    float : Numeric,
-    bool: Boolean,
-    _python_Decimal : Numeric,
-    dt.date : Date,
-    dt.datetime : DateTime,
-    dt.time : Time,
-    dt.timedelta : Interval,
-    NoneType: NullType
-=======
     str: String(),
     # Py3K
     #bytes : LargeBinary(),
@@ -2225,5 +1949,4 @@
     dt.time : Time(),
     dt.timedelta : Interval(),
     NoneType: NULLTYPE
->>>>>>> a967dffb
 }
