--- conflicted
+++ resolved
@@ -84,34 +84,6 @@
       by any of these methods, the ``Session`` is ready for the next usage,
       which will again acquire and maintain a new connection/transaction.
 
-<<<<<<< HEAD
-    autoflush
-      When ``True``, all query operations will issue a ``flush()`` call to
-      this ``Session`` before proceeding. This is a convenience feature so
-      that ``flush()`` need not be called repeatedly in order for database
-      queries to retrieve results. It's typical that ``autoflush`` is used in
-      conjunction with ``autocommit=False``.  In this scenario, explicit calls
-      to ``flush()`` are rarely needed; you usually only need to call
-      ``commit()`` (which flushes) to finalize changes.
-
-    bind
-      An optional ``Engine`` or ``Connection`` to which this ``Session``
-      should be bound. When specified, all SQL operations performed by this
-      session will execute via this connectable.
-
-    binds
-      An optional dictionary, which contains more granular "bind" information
-      than the ``bind`` parameter provides. This dictionary can map individual
-      ``Table`` instances as well as ``Mapper`` instances to individual
-      ``Engine`` or ``Connection`` objects. Operations which proceed relative
-      to a particular ``Mapper`` will consult this dictionary for the direct
-      ``Mapper`` instance as well as the mapper's ``mapped_table`` attribute
-      in order to locate an connectable to use. The full resolution is
-      described in the ``get_bind()`` method of ``Session``. Usage looks
-      like::
-
-        sess = Session(binds={
-=======
     :param autoflush: When ``True``, all query operations will issue a 
        ``flush()`` call to this ``Session`` before proceeding. This is a
        convenience feature so that ``flush()`` need not be called repeatedly
@@ -135,67 +107,11 @@
        ``Session``. Usage looks like::
 
         Session = sessionmaker(binds={
->>>>>>> a967dffb
             SomeMappedClass: create_engine('postgresql://engine1'),
             somemapper: create_engine('postgresql://engine2'),
             some_table: create_engine('postgresql://engine3'),
             })
 
-<<<<<<< HEAD
-      Also see the ``bind_mapper()`` and ``bind_table()`` methods.
-
-    \class_
-      Specify an alternate class other than ``sqlalchemy.orm.session.Session``
-      which should be used by the returned class.  This is the only argument
-      that is local to the ``sessionmaker()`` function, and is not sent
-      directly to the constructor for ``Session``.
-
-    echo_uow
-      Deprecated.  Use
-      ``logging.getLogger('sqlalchemy.orm.unitofwork').setLevel(logging.DEBUG)``.
-
-    _enable_transaction_accounting
-      Defaults to ``True``.  A legacy-only flag which when ``False``
-      disables *all* 0.5-style object accounting on transaction boundaries,
-      including auto-expiry of instances on rollback and commit, maintenance of
-      the "new" and "deleted" lists upon rollback, and autoflush
-      of pending changes upon begin(), all of which are interdependent.
-
-    expire_on_commit
-      Defaults to ``True``. When ``True``, all instances will be fully expired after
-      each ``commit()``, so that all attribute/object access subsequent to a completed
-      transaction will load from the most recent database state.
-
-    extension
-      An optional :class:`~sqlalchemy.orm.session.SessionExtension` instance, or
-      a list of such instances, which
-      will receive pre- and post- commit and flush events, as well as a
-      post-rollback event.  User- defined code may be placed within these
-      hooks using a user-defined subclass of ``SessionExtension``.
-
-    query_cls
-      Class which should be used to create new Query objects, as returned
-      by the ``query()`` method.  Defaults to :class:`~sqlalchemy.orm.query.Query`.
-
-    twophase
-      When ``True``, all transactions will be started using
-      :mod:~sqlalchemy.engine_TwoPhaseTransaction. During a ``commit()``, after
-      ``flush()`` has been issued for all attached databases, the
-      ``prepare()`` method on each database's ``TwoPhaseTransaction`` will be
-      called. This allows each database to roll back the entire transaction,
-      before each transaction is committed.
-
-    weak_identity_map
-      When set to the default value of ``True``, a weak-referencing map is
-      used; instances which are not externally referenced will be garbage
-      collected immediately. For dereferenced instances which have pending
-      changes present, the attribute management system will create a temporary
-      strong-reference to the object which lasts until the changes are flushed
-      to the database, at which point it's again dereferenced. Alternatively,
-      when using the value ``False``, the identity map uses a regular Python
-      dictionary to store instances. The session will maintain all instances
-      present until they are removed using expunge(), clear(), or purge().
-=======
       Also see the :meth:`.Session.bind_mapper` and :meth:`.Session.bind_table` methods.
 
     :param \class_: Specify an alternate class other than
@@ -245,7 +161,6 @@
        the identity map uses a regular Python dictionary to store instances.
        The session will maintain all instances present until they are removed
        using expunge(), clear(), or purge().
->>>>>>> a967dffb
 
     """
     kwargs['bind'] = bind
@@ -389,24 +304,16 @@
         assert not self.session._deleted
 
         for s in self.session.identity_map.all_states():
-<<<<<<< HEAD
-            _expire_state(s, None, instance_dict=self.session.identity_map)
-=======
             _expire_state(s, s.dict, None,
                           instance_dict=self.session.identity_map)
->>>>>>> a967dffb
 
     def _remove_snapshot(self):
         assert self._is_transaction_boundary
 
         if not self.nested and self.session.expire_on_commit:
             for s in self.session.identity_map.all_states():
-<<<<<<< HEAD
-                _expire_state(s, None, instance_dict=self.session.identity_map)
-=======
                 _expire_state(s, s.dict, None,
                               instance_dict=self.session.identity_map)
->>>>>>> a967dffb
 
     def _connection_for_bind(self, bind):
         self._assert_is_active()
@@ -566,13 +473,6 @@
 
     public_methods = (
         '__contains__', '__iter__', 'add', 'add_all', 'begin', 'begin_nested',
-<<<<<<< HEAD
-        'clear', 'close', 'commit', 'connection', 'delete', 'execute', 'expire',
-        'expire_all', 'expunge', 'expunge_all', 'flush', 'get_bind', 'is_modified', 
-        'merge', 'query', 'refresh', 'rollback', 'save',
-        'save_or_update', 'scalar', 'update')
-
-=======
         'close', 'commit', 'connection', 'delete', 'execute', 'expire',
         'expire_all', 'expunge', 'expunge_all', 'flush', 'get_bind',
         'is_modified', 
@@ -580,7 +480,6 @@
         'scalar')
     
     
->>>>>>> a967dffb
     def __init__(self, bind=None, autoflush=True, expire_on_commit=True,
                 _enable_transaction_accounting=True,
                  autocommit=False, twophase=False, 
@@ -860,11 +759,6 @@
         self.identity_map = self._identity_cls()
         self._new = {}
         self._deleted = {}
-<<<<<<< HEAD
-
-    clear = util.deprecated("Use session.expunge_all()")(expunge_all)
-=======
->>>>>>> a967dffb
 
     # TODO: need much more test coverage for bind_mapper() and similar !
     # TODO: + crystalize + document resolution order vis. bind_mapper/bind_table
@@ -1037,11 +931,7 @@
 
         """
         for state in self.identity_map.all_states():
-<<<<<<< HEAD
-            _expire_state(state, None, instance_dict=self.identity_map)
-=======
             _expire_state(state, state.dict, None, instance_dict=self.identity_map)
->>>>>>> a967dffb
 
     def expire(self, instance, attribute_names=None):
         """Expire the attributes on an instance.
@@ -1079,23 +969,13 @@
     def _expire_state(self, state, attribute_names):
         self._validate_persistent(state)
         if attribute_names:
-<<<<<<< HEAD
-            _expire_state(state, attribute_names=attribute_names, instance_dict=self.identity_map)
-=======
             _expire_state(state, state.dict, 
                                 attribute_names=attribute_names, 
                                 instance_dict=self.identity_map)
->>>>>>> a967dffb
         else:
             # pre-fetch the full cascade since the expire is going to
             # remove associations
             cascaded = list(_cascade_state_iterator('refresh-expire', state))
-<<<<<<< HEAD
-            _expire_state(state, None, instance_dict=self.identity_map)
-            for (state, m, o) in cascaded:
-                _expire_state(state, None, instance_dict=self.identity_map)
-
-=======
             self._conditional_expire(state)
             for (state, m, o) in cascaded:
                 self._conditional_expire(state)
@@ -1109,7 +989,6 @@
             self._new.pop(state)
             state.detach()
         
->>>>>>> a967dffb
     def prune(self):
         """Remove unreferenced instances cached in the identity map.
 
@@ -1191,23 +1070,7 @@
 
         self.identity_map.discard(state)
         self._deleted.pop(state, None)
-<<<<<<< HEAD
-
-    @util.deprecated("Use session.add()")
-    def save(self, instance):
-        """Add a transient (unsaved) instance to this ``Session``.
-
-        This operation cascades the `save_or_update` method to associated
-        instances if the relation is mapped with ``cascade="save-update"``.
-
-
-        """
-        state = _state_for_unsaved_instance(instance)
-        self._save_impl(state)
-        self._cascade_save_or_update(state)
-=======
         state.deleted = True
->>>>>>> a967dffb
 
     def _save_without_cascade(self, instance):
         """Used by scoping.py to save on init without cascade."""
@@ -1215,28 +1078,6 @@
         state = _state_for_unsaved_instance(instance, create=True)
         self._save_impl(state)
 
-<<<<<<< HEAD
-    @util.deprecated("Use session.add()")
-    def update(self, instance):
-        """Bring a detached (saved) instance into this ``Session``.
-
-        If there is a persistent instance with the same instance key, but
-        different identity already associated with this ``Session``, an
-        InvalidRequestError exception is thrown.
-
-        This operation cascades the `save_or_update` method to associated
-        instances if the relation is mapped with ``cascade="save-update"``.
-
-        """
-        try:
-            state = attributes.instance_state(instance)
-        except exc.NO_STATE:
-            raise exc.UnmappedInstanceError(instance)
-        self._update_impl(state)
-        self._cascade_save_or_update(state)
-
-=======
->>>>>>> a967dffb
     def add(self, instance):
         """Place an object in the ``Session``.
 
@@ -1260,12 +1101,6 @@
         self._save_or_update_impl(state)
         self._cascade_save_or_update(state)
 
-<<<<<<< HEAD
-    save_or_update = (
-        util.deprecated("Use session.add()")(add))
-
-=======
->>>>>>> a967dffb
     def _cascade_save_or_update(self, state):
         for state, mapper in _cascade_unknown_state_iterator(
                                     'save-update', state, halt_on=self.__contains__):
@@ -1324,23 +1159,6 @@
             load = not kw['dont_load']
             util.warn_deprecated("dont_load=True has been renamed to load=False.")
         
-<<<<<<< HEAD
-        # TODO: this should be an IdentityDict for instances, but will
-        # need a separate dict for PropertyLoader tuples
-        _recursive = {}
-        self._autoflush()
-        autoflush = self.autoflush
-        try:
-            self.autoflush = False
-            return self._merge(instance, load=load, _recursive=_recursive)
-        finally:
-            self.autoflush = autoflush
-        
-    def _merge(self, instance, load=True, _recursive=None):
-        mapper = _object_mapper(instance)
-        if instance in _recursive:
-            return _recursive[instance]
-=======
         _recursive = {}
         
         if load:
@@ -1362,15 +1180,10 @@
         mapper = _state_mapper(state)
         if state in _recursive:
             return _recursive[state]
->>>>>>> a967dffb
 
         new_instance = False
         key = state.key
-<<<<<<< HEAD
-
-=======
-        
->>>>>>> a967dffb
+        
         if key is None:
             if not load:
                 raise sa_exc.InvalidRequestError(
@@ -1380,26 +1193,6 @@
                     "load=False.")
             key = mapper._identity_key_from_state(state)
 
-<<<<<<< HEAD
-        merged = None
-        if key:
-            if key in self.identity_map:
-                merged = self.identity_map[key]
-            elif not load:
-                if state.modified:
-                    raise sa_exc.InvalidRequestError(
-                        "merge() with load=False option does not support "
-                        "objects marked as 'dirty'.  flush() all changes on "
-                        "mapped instances before merging with load=False.")
-                merged = mapper.class_manager.new_instance()
-                merged_state = attributes.instance_state(merged)
-                merged_state.key = key
-                self._update_impl(merged_state)
-                new_instance = True
-            else:
-                merged = self.query(mapper.class_).get(key[1])
-
-=======
         if key in self.identity_map:
             merged = self.identity_map[key]
             
@@ -1422,23 +1215,11 @@
         else:
             merged = None
             
->>>>>>> a967dffb
         if merged is None:
             merged = mapper.class_manager.new_instance()
             merged_state = attributes.instance_state(merged)
             merged_dict = attributes.instance_dict(merged)
             new_instance = True
-<<<<<<< HEAD
-            self.add(merged)
-
-        _recursive[instance] = merged
-
-        for prop in mapper.iterate_properties:
-            prop.merge(self, instance, merged, load, _recursive)
-
-        if not load:
-            attributes.instance_state(merged).commit_all(attributes.instance_dict(merged), self.identity_map)  # remove any history
-=======
             self._save_or_update_state(merged_state)
         else:
             merged_state = attributes.instance_state(merged)
@@ -1458,7 +1239,6 @@
         if not load:
             # remove any history
             merged_state.commit_all(merged_dict, self.identity_map)  
->>>>>>> a967dffb
 
         if new_instance:
             merged_state._run_on_load(merged)
@@ -1597,12 +1377,8 @@
         if objects:
             util.warn_deprecated(
                 "The 'objects' argument to session.flush() is deprecated; "
-<<<<<<< HEAD
-                "Please do not add objects to the session which should not yet be persisted.")
-=======
                 "Please do not add objects to the session which should not "
                 "yet be persisted.")
->>>>>>> a967dffb
         
         if self._flushing:
             raise sa_exc.InvalidRequestError("Session is already flushing")
