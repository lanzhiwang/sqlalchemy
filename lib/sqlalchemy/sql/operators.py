--- conflicted
+++ resolved
@@ -4,11 +4,7 @@
 """Defines operators used in SQL expressions."""
 
 from operator import (
-<<<<<<< HEAD
-    and_, or_, inv, add, mul, sub, mod, truediv, lt, le, ne, gt, ge, eq
-=======
     and_, or_, inv, add, mul, sub, mod, truediv, lt, le, ne, gt, ge, eq, neg
->>>>>>> a967dffb
     )
     
 # Py2K
