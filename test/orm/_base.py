import inspect
import sys
import types
import sqlalchemy as sa
import sqlalchemy.exceptions as sa_exc
from sqlalchemy.test import config, testing
from sqlalchemy.test.testing import resolve_artifact_names, adict
from sqlalchemy.test.engines import drop_all_tables
from sqlalchemy.util import function_named
<<<<<<< HEAD


_repr_stack = set()
class BasicEntity(object):
    def __init__(self, **kw):
        for key, value in kw.iteritems():
            setattr(self, key, value)

    def __repr__(self):
        if id(self) in _repr_stack:
            return object.__repr__(self)
        _repr_stack.add(id(self))
        try:
            return "%s(%s)" % (
                (self.__class__.__name__),
                ', '.join(["%s=%r" % (key, getattr(self, key))
                           for key in sorted(self.__dict__.keys())
                           if not key.startswith('_')]))
        finally:
            _repr_stack.remove(id(self))

Entity = BasicEntity

_recursion_stack = set()
class ComparableEntity(BasicEntity):
    def __hash__(self):
        return hash(self.__class__)

    def __ne__(self, other):
        return not self.__eq__(other)

    def __eq__(self, other):
        """'Deep, sparse compare.

        Deeply compare two entities, following the non-None attributes of the
        non-persisted object, if possible.

        """
        if other is self:
            return True
        elif not self.__class__ == other.__class__:
            return False

        if id(self) in _recursion_stack:
            return True
        _recursion_stack.add(id(self))

        try:
            # pick the entity thats not SA persisted as the source
            try:
                self_key = sa.orm.attributes.instance_state(self).key
            except sa.orm.exc.NO_STATE:
                self_key = None
                
            if other is None:
                a = self
                b = other
            elif self_key is not None:
                a = other
                b = self
            else:
                a = self
                b = other

            for attr in a.__dict__.keys():
                if attr.startswith('_'):
                    continue
                value = getattr(a, attr)

                try:
                    # handle lazy loader errors
                    battr = getattr(b, attr)
                except (AttributeError, sa_exc.UnboundExecutionError):
                    return False

                if hasattr(value, '__iter__'):
                    if list(value) != list(battr):
                        return False
                else:
                    if value is not None and value != battr:
                        return False
            return True
        finally:
            _recursion_stack.remove(id(self))

=======
from sqlalchemy.test.entities import BasicEntity, ComparableEntity

Entity = BasicEntity

>>>>>>> a967dffb

class ORMTest(testing.TestBase, testing.AssertsExecutionResults):
    __requires__ = ('subqueries',)

    @classmethod
    def teardown_class(cls):
        sa.orm.session.Session.close_all()
        sa.orm.clear_mappers()
        # TODO: ensure mapper registry is empty
        # TODO: ensure instrumentation registry is empty

class MappedTest(ORMTest):
    # 'once', 'each', None
    run_define_tables = 'once'

    # 'once', 'each', None
    run_setup_classes = 'once'

    # 'once', 'each', None
    run_setup_mappers = 'each'

    # 'once', 'each', None
    run_inserts = 'each'

    # 'each', None
    run_deletes = 'each'

    metadata = None

    _artifact_registries = ('tables', 'classes', 'other_artifacts')
    tables = None
    classes = None
    other_artifacts = None

    @classmethod
    def setup_class(cls):
        if cls.run_setup_classes == 'each':
            assert cls.run_setup_mappers != 'once'

        assert cls.run_deletes in (None, 'each')
        if cls.run_inserts == 'once':
            assert cls.run_deletes is None

        assert not hasattr(cls, 'keep_mappers')
        assert not hasattr(cls, 'keep_data')

        if cls.tables is None:
            cls.tables = adict()
        if cls.classes is None:
            cls.classes = adict()
        if cls.other_artifacts is None:
            cls.other_artifacts = adict()

        if cls.metadata is None:
            setattr(cls, 'metadata', sa.MetaData())

        if cls.metadata.bind is None:
            cls.metadata.bind = getattr(cls, 'engine', config.db)

        if cls.run_define_tables == 'once':
            cls.define_tables(cls.metadata)
            cls.metadata.create_all()
            cls.tables.update(cls.metadata.tables)

        if cls.run_setup_classes == 'once':
            baseline = subclasses(BasicEntity)
            cls.setup_classes()
            cls._register_new_class_artifacts(baseline)

        if cls.run_setup_mappers == 'once':
            baseline = subclasses(BasicEntity)
            cls.setup_mappers()
            cls._register_new_class_artifacts(baseline)

        if cls.run_inserts == 'once':
            cls._load_fixtures()
            cls.insert_data()

    def setup(self):
        if self.run_define_tables == 'each':
            self.tables.clear()
            drop_all_tables(self.metadata)
            self.metadata.clear()
            self.define_tables(self.metadata)
            self.metadata.create_all()
            self.tables.update(self.metadata.tables)

        if self.run_setup_classes == 'each':
            self.classes.clear()
            baseline = subclasses(BasicEntity)
            self.setup_classes()
            self._register_new_class_artifacts(baseline)

        if self.run_setup_mappers == 'each':
            baseline = subclasses(BasicEntity)
            self.setup_mappers()
            self._register_new_class_artifacts(baseline)

        if self.run_inserts == 'each':
            self._load_fixtures()
            self.insert_data()

    def teardown(self):
        sa.orm.session.Session.close_all()

        # some tests create mappers in the test bodies
        # and will define setup_mappers as None - 
        # clear mappers in any case
        if self.run_setup_mappers != 'once':
            sa.orm.clear_mappers()

        # no need to run deletes if tables are recreated on setup
        if self.run_define_tables != 'each' and self.run_deletes:
            for table in reversed(self.metadata.sorted_tables):
                try:
                    table.delete().execute().close()
                except sa.exc.DBAPIError, ex:
                    print >> sys.stderr, "Error emptying table %s: %r" % (
                        table, ex)

    @classmethod
    def teardown_class(cls):
        for cl in cls.classes.values():
            cls.unregister_class(cl)
        ORMTest.teardown_class()
        drop_all_tables(cls.metadata)
        cls.metadata.bind = None

    @classmethod
    def define_tables(cls, metadata):
        raise NotImplementedError()

    @classmethod
    def setup_classes(cls):
        pass

    @classmethod
    def setup_mappers(cls):
        pass

    @classmethod
    def fixtures(cls):
        return {}

    @classmethod
    def insert_data(cls):
        pass

    def sql_count_(self, count, fn):
        self.assert_sql_count(self.metadata.bind, fn, count)

    def sql_eq_(self, callable_, statements, with_sequences=None):
        self.assert_sql(self.metadata.bind,
                        callable_, statements, with_sequences)

    @classmethod
    def _register_new_class_artifacts(cls, baseline):
        for class_ in subclasses(BasicEntity) - baseline:
            cls.register_class(class_)

    @classmethod
    def register_class(cls, class_):
        name = class_.__name__
        if name[0].isupper:
            setattr(cls, name, class_)
        cls.classes[name] = class_

    @classmethod
    def unregister_class(cls, class_):
        name = class_.__name__
        if name[0].isupper:
            delattr(cls, name)
        del cls.classes[name]
    
    @classmethod
    def _load_fixtures(cls):
        headers, rows = {}, {}
        for table, data in cls.fixtures().iteritems():
            if isinstance(table, basestring):
                table = cls.tables[table]
            headers[table] = data[0]
            rows[table] = data[1:]
        for table in cls.metadata.sorted_tables:
            if table not in headers:
                continue
            table.bind.execute(
                table.insert(),
                [dict(zip(headers[table], column_values))
                 for column_values in rows[table]])


def subclasses(cls):
    subs, process = set(), set(cls.__subclasses__())
    while process:
        cls = process.pop()
        if cls not in subs:
            subs.add(cls)
            process |= set(cls.__subclasses__())
    return subs
<|MERGE_RESOLUTION|>--- conflicted
+++ resolved
@@ -7,98 +7,10 @@
 from sqlalchemy.test.testing import resolve_artifact_names, adict
 from sqlalchemy.test.engines import drop_all_tables
 from sqlalchemy.util import function_named
-<<<<<<< HEAD
-
-
-_repr_stack = set()
-class BasicEntity(object):
-    def __init__(self, **kw):
-        for key, value in kw.iteritems():
-            setattr(self, key, value)
-
-    def __repr__(self):
-        if id(self) in _repr_stack:
-            return object.__repr__(self)
-        _repr_stack.add(id(self))
-        try:
-            return "%s(%s)" % (
-                (self.__class__.__name__),
-                ', '.join(["%s=%r" % (key, getattr(self, key))
-                           for key in sorted(self.__dict__.keys())
-                           if not key.startswith('_')]))
-        finally:
-            _repr_stack.remove(id(self))
+from sqlalchemy.test.entities import BasicEntity, ComparableEntity
 
 Entity = BasicEntity
 
-_recursion_stack = set()
-class ComparableEntity(BasicEntity):
-    def __hash__(self):
-        return hash(self.__class__)
-
-    def __ne__(self, other):
-        return not self.__eq__(other)
-
-    def __eq__(self, other):
-        """'Deep, sparse compare.
-
-        Deeply compare two entities, following the non-None attributes of the
-        non-persisted object, if possible.
-
-        """
-        if other is self:
-            return True
-        elif not self.__class__ == other.__class__:
-            return False
-
-        if id(self) in _recursion_stack:
-            return True
-        _recursion_stack.add(id(self))
-
-        try:
-            # pick the entity thats not SA persisted as the source
-            try:
-                self_key = sa.orm.attributes.instance_state(self).key
-            except sa.orm.exc.NO_STATE:
-                self_key = None
-                
-            if other is None:
-                a = self
-                b = other
-            elif self_key is not None:
-                a = other
-                b = self
-            else:
-                a = self
-                b = other
-
-            for attr in a.__dict__.keys():
-                if attr.startswith('_'):
-                    continue
-                value = getattr(a, attr)
-
-                try:
-                    # handle lazy loader errors
-                    battr = getattr(b, attr)
-                except (AttributeError, sa_exc.UnboundExecutionError):
-                    return False
-
-                if hasattr(value, '__iter__'):
-                    if list(value) != list(battr):
-                        return False
-                else:
-                    if value is not None and value != battr:
-                        return False
-            return True
-        finally:
-            _recursion_stack.remove(id(self))
-
-=======
-from sqlalchemy.test.entities import BasicEntity, ComparableEntity
-
-Entity = BasicEntity
-
->>>>>>> a967dffb
 
 class ORMTest(testing.TestBase, testing.AssertsExecutionResults):
     __requires__ = ('subqueries',)
